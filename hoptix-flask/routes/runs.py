from flask import Blueprint, current_app, request
from worker.pipeline import process_one_video, claim_video, mark_status
import logging

runs_bp = Blueprint("runs", __name__)

@runs_bp.post("/runs")
def create_run():
    db = current_app.config["DB"]
    body = request.get_json(force=True)

    run_id = db.insert_run(
        org_id=body["org_id"],
        location_id=body["location_id"],
        run_date=body["run_date"]  # "YYYY-MM-DD"
    )
    return {"id": run_id}, 201

@runs_bp.get("/runs/<run_id>")
def read_run(run_id):
    db = current_app.config["DB"]
    data = db.get_run(run_id)
<<<<<<< HEAD
    if not data:
        return {"error": "not found"}, 404
    return data
=======
    if not data: return {"error": "not found"}, 404
    return data


@runs_bp.post("/run-one-video")
def run_one_video():
    """Process one video from SQS queue"""
    logger = logging.getLogger(__name__)
    
    # Get configured services
    sqs = current_app.config["SQS"]
    db = current_app.config["DB"] 
    s3 = current_app.config["S3"]
    
    try:
        # 1. Pop from SQS
        message_data = sqs.receive_video_message(
            wait_time_seconds=1,  # Short wait for API endpoint
            visibility_timeout=1800  # 30 minutes
        )
        
        if not message_data:
            return {"error": "no videos to process"}, 404
        
        # Extract video data from SQS message
        video_data = message_data['video_data']
        receipt_handle = message_data['receipt_handle']
        video_id = video_data['video_id']
        
        logger.info(f"Processing video {video_id} from SQS")
        
        # 2. Claim the video (using the same function as run_once.py)
        if not claim_video(db, video_id):
            # Delete message since video already claimed/processed
            sqs.delete_message(receipt_handle)
            return {"error": f"Could not claim video {video_id} (may already be processing)"}, 409
        
        # 3. Process the video (same as run_once.py)
        video_row = {
            "id": video_data["video_id"],
            "s3_key": video_data["s3_key"], 
            "run_id": video_data["run_id"],
            "location_id": video_data["location_id"],
            "started_at": video_data["started_at"],
            "ended_at": video_data["ended_at"]
        }
        
        process_one_video(db, s3, video_row)
        
        # 4. Mark as processed (using same function as run_once.py)
        mark_status(db, video_id, "ready")
        
        # 5. Delete message from SQS (success)
        sqs.delete_message(receipt_handle)
        
        logger.info(f"✅ Successfully processed video {video_id}")
        return {"message": f"Video {video_id} processed successfully"}, 200
        
    except Exception as e:
        logger.error(f"❌ Failed to process video: {str(e)}")
        
        # Mark as failed and let SQS handle retry
        try:
            if 'video_id' in locals():
                mark_status(db, video_id, "failed")
        except:
            pass  # Don't fail the response if marking fails
            
        # Don't delete message - let it retry via SQS
        return {"error": f"Failed to process video: {str(e)}"}, 500
>>>>>>> 8559ab66
<|MERGE_RESOLUTION|>--- conflicted
+++ resolved
@@ -20,11 +20,6 @@
 def read_run(run_id):
     db = current_app.config["DB"]
     data = db.get_run(run_id)
-<<<<<<< HEAD
-    if not data:
-        return {"error": "not found"}, 404
-    return data
-=======
     if not data: return {"error": "not found"}, 404
     return data
 
@@ -94,5 +89,4 @@
             pass  # Don't fail the response if marking fails
             
         # Don't delete message - let it retry via SQS
-        return {"error": f"Failed to process video: {str(e)}"}, 500
->>>>>>> 8559ab66
+        return {"error": f"Failed to process video: {str(e)}"}, 500