--- conflicted
+++ resolved
@@ -93,11 +93,7 @@
             "upsize_offered":  g.get("upsize_offered"),
             "score":           g.get("score"),
 
-<<<<<<< HEAD
-            # FULL column set including all creator columns
-=======
-            # FULL column set including new creator columns
->>>>>>> 0e02f37c
+            # FULL column set from your request
             "items_initial": d.get("items_initial"),
             "num_items_initial": d.get("num_items_initial"),
             "num_upsell_opportunities": d.get("num_upsell_opportunities"),
